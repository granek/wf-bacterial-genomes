--- conflicted
+++ resolved
@@ -62,11 +62,7 @@
     """
     LOW_COV_FAIL=0
     FLYE_EXIT_CODE=0
-<<<<<<< HEAD
-    flye --meta --nano-hq reads.fastq.gz --out-dir output --threads "${task.cpus}" || \
-=======
-    flye $flye_opts --nano-raw reads.fastq.gz --out-dir output --threads "${task.cpus}" || \
->>>>>>> 70714be9
+    flye $flye_opts reads.fastq.gz --out-dir output --threads "${task.cpus}" || \
     FLYE_EXIT_CODE=\$?
 
     if [[ \$FLYE_EXIT_CODE -eq 0 ]]; then
